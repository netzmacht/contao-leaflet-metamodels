{
  "name": "netzmacht/contao-leaflet-metamodels",
  "description": "Metamodels layer for the Leaflet maps integration in Contao CMS",
  "keywords": [
    "contao",
    "maps",
    "leaflet",
    "metamodels"
  ],
  "type": "contao-module",
  "license": "LGPL-3.0+",
  "authors": [
    {
      "name": "David Molineus",
      "email": "mail@netzmacht.de",
      "homepage": "http://www.netzmacht.de",
      "role": "Project leader"
    }
  ],
  "support": {
    "email": "mail@netzmacht.de",
    "issues": "https://github.com/netzmacht/contao-leaflet-metamodels/issues",
    "source": "https://github.com/netzmacht/contao-leaflet-metamodels"
  },
  "require": {
    "php": ">=5.4",
    "contao/core": "^3.5",
    "netzmacht/contao-leaflet-maps": "~2.0",
    "netzmacht/contao-toolkit": "~2.0",
    "contao-community-alliance/meta-palettes": "~1.5",
    "menatwork/contao-multicolumnwizard": "~3.2",
    "metamodels/core": "~2.0",
    "metamodels/attribute_select": "~2.0"
  },
  "require-dev": {
    "netzmacht/contao-build-tools": "~1.1"
  },
  "autoload": {
    "psr-0": {
      "Netzmacht\\Contao\\Leaflet\\MetaModels\\": "src/"
    }
  },
  "config": {
    "bin-dir": "bin"
  },
  "prefer-stable": true,
  "minimum-stability": "dev",
  "extra": {
    "branch-alias": {
      "dev-develop": "2.0.x-dev",
      "dev-master": "1.0.x-dev"
    },
<<<<<<< HEAD
    "prefer-stable": true,
    "minimum-stability": "dev",
    "extra":{
        "branch-alias": {
            "dev-master": "2.0.x-dev",
            "dev-develop": "2.1.x-dev",
            "dev-support/1.0.x": "1.0.x-dev"
        },
        "contao": {
            "sources":{
                "module": "system/modules/leaflet-metamodels"
            },
            "transifex": {
                "project": "contao-leaflet-maps",
                "prefix": "metamodels-",
                "languages_cto": "module/languages",
                "languages_tx": ".tx"
            }
        }
=======
    "contao": {
      "sources": {
        "module": "system/modules/leaflet-metamodels"
      },
      "transifex": {
        "project": "contao-leaflet-maps",
        "prefix": "metamodels-",
        "languages_cto": "module/languages",
        "languages_tx": ".tx"
      }
>>>>>>> cde727fd
    }
  }
}<|MERGE_RESOLUTION|>--- conflicted
+++ resolved
@@ -47,30 +47,10 @@
   "minimum-stability": "dev",
   "extra": {
     "branch-alias": {
-      "dev-develop": "2.0.x-dev",
-      "dev-master": "1.0.x-dev"
+      "dev-master": "2.0.x-dev",
+      "dev-develop": "2.1.x-dev",
+      "dev-support/1.0.x": "1.0.x-dev"
     },
-<<<<<<< HEAD
-    "prefer-stable": true,
-    "minimum-stability": "dev",
-    "extra":{
-        "branch-alias": {
-            "dev-master": "2.0.x-dev",
-            "dev-develop": "2.1.x-dev",
-            "dev-support/1.0.x": "1.0.x-dev"
-        },
-        "contao": {
-            "sources":{
-                "module": "system/modules/leaflet-metamodels"
-            },
-            "transifex": {
-                "project": "contao-leaflet-maps",
-                "prefix": "metamodels-",
-                "languages_cto": "module/languages",
-                "languages_tx": ".tx"
-            }
-        }
-=======
     "contao": {
       "sources": {
         "module": "system/modules/leaflet-metamodels"
@@ -81,7 +61,6 @@
         "languages_cto": "module/languages",
         "languages_tx": ".tx"
       }
->>>>>>> cde727fd
     }
   }
 }